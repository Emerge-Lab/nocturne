# CMake
build/
bin/

# OS X
.DS_STORE
.DS_Store

# IDE
.vscode

# media
*.mov
*.png

# Python
__pycache__/
*.pyc

# packaging
*.egg-info/

# experiment_files
*.mp4
*exp_local*
algos/gcsl/exp_local/*
*.xml

# log files
checkpoint/
logs/

# binary
*.so

# waymo dataset
dataset/

# trained models
*.pth

# tensorboard
*tfevents*

# configs
configs.json

# pyenv
.python-version

# poetry
poetry.lock

<<<<<<< HEAD
# Static doc files
!docs/source/_static/*
=======
# wandb
wandb
>>>>>>> 7c7b6346
<|MERGE_RESOLUTION|>--- conflicted
+++ resolved
@@ -51,10 +51,8 @@
 # poetry
 poetry.lock
 
-<<<<<<< HEAD
 # Static doc files
 !docs/source/_static/*
-=======
+
 # wandb
-wandb
->>>>>>> 7c7b6346
+wandb