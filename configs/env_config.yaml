--- conflicted
+++ resolved
@@ -15,23 +15,13 @@
 sims_per_step: 10
 discretize_actions: true
 include_head_angle: false # Whether to include the head tilt/angle as part of a vehicle's action
-<<<<<<< HEAD
 accel_discretization: 9
 accel_lower_bound: -5.0
 accel_upper_bound: 5.0
 steering_lower_bound: -1.5 # steer right
 steering_upper_bound: 1.5 # steer left
 steering_discretization: 11
-max_num_vehicles: 100 # Maximum number of vehicles in the scene we control
-=======
-accel_discretization: 5
-accel_lower_bound: -3
-accel_upper_bound: 3
-steering_lower_bound: -0.7 # steer right
-steering_upper_bound: 0.7 # steer left
-steering_discretization: 5
 max_num_vehicles: 50 # Maximum number of vehicles in the scene we control
->>>>>>> f8d4dd90
 scenario:
   # initial timestep of the scenario (which ranges from timesteps 0 to 90)
   start_time: 0
